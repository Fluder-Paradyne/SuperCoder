--- conflicted
+++ resolved
@@ -109,7 +109,6 @@
 		s.logger.Error("Error creating repository", zap.Error(err))
 		return nil, err
 	}
-<<<<<<< HEAD
 	httpPrefix := "https"
 
 	if config.AppEnv() == constants.Development {
@@ -117,11 +116,7 @@
 	}
 
 	remoteGitURL := fmt.Sprintf("%s://%s:%s@%s/git/%s/%s.git", httpPrefix, config.GitnessUser(), config.GitnessToken(), config.GitnessHost(), spaceOrProjectName, project.Name)
-	backendService := "python"
-=======
-	remoteGitURL := fmt.Sprintf("https://%s:%s@%s/git/%s/%s.git", config.GitnessUser(), config.GitnessToken(), config.GitnessHost(), spaceOrProjectName, project.Name)
 	backendService := requestData.Framework
->>>>>>> 7310f913
 	//Making Call to Workspace Service to create workspace on project level
 	_, err = s.workspaceServiceClient.CreateWorkspace(
 		&request.CreateWorkspaceRequest{
