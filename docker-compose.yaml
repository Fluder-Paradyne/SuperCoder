services:
  server:
    hostname: server
    restart: always
    container_name: server
    entrypoint: ["/startup.sh"]
    build:
      context: .
      dockerfile: Dockerfile
      target: server-development
    environment:
      AI_DEVELOPER_DB_HOST: pg
      AI_DEVELOPER_DB_USER: postgres
      AI_DEVELOPER_DB_PASSWORD: postgres
      AI_DEVELOPER_REDIS_HOST: redis
      AI_DEVELOPER_REDIS_PORT: 6379
      AI_DEVELOPER_REDIS_DB: 0
      AI_DEVELOPER_GITNESS_TOKEN: ${AI_DEVELOPER_GITNESS_TOKEN}
      AI_DEVELOPER_GITNESS_URL: ${AI_DEVELOPER_GITNESS_URL}
      AI_DEVELOPER_GITNESS_USER: ${AI_DEVELOPER_GITNESS_USER}
      AI_DEVELOPER_GITNESS_HOST: ${AI_DEVELOPER_GITNESS_HOST}
      AI_DEVELOPER_GITNESS_PASSWORD: ${GITNESS_PRINCIPAL_ADMIN_PASSWORD:-admin}
      AI_DEVELOPER_WORKSPACE_SERVICE_ENDPOINT: ${AI_DEVELOPER_WORKSPACE_SERVICE_ENDPOINT}
      AI_DEVELOPER_APP_URL: ${AI_DEVELOPER_APP_URL}
      AI_DEVELOPER_GITHUB_CLIENT_SECRET: ${AI_DEVELOPER_GITHUB_CLIENT_SECRET}
      AI_DEVELOPER_GITHUB_CLIENT_ID: ${AI_DEVELOPER_GITHUB_CLIENT_ID}
      NEW_RELIC_ENABLED: false
    volumes:
      - workspaces:/workspaces
      - './startup.sh:/startup.sh'
    depends_on:
      - pg
      - redis
      - worker
    ports:
      - 8080:8080

  worker:
    hostname: worker
    restart: always
    container_name: worker
    entrypoint: ["/startup-worker.sh"]
    build:
      context: .
      dockerfile: Dockerfile
      target: worker-development
    environment:
      AI_DEVELOPER_DB_HOST: pg
      AI_DEVELOPER_DB_USER: postgres
      AI_DEVELOPER_DB_PASSWORD: postgres
      AI_DEVELOPER_REDIS_HOST: redis
      AI_DEVELOPER_REDIS_PORT: 6379
      AI_DEVELOPER_REDIS_DB: 0
      AI_DEVELOPER_GITNESS_TOKEN: ${AI_DEVELOPER_GITNESS_TOKEN}
      AI_DEVELOPER_GITNESS_URL: ${AI_DEVELOPER_GITNESS_URL}
      AI_DEVELOPER_GITNESS_USER: ${AI_DEVELOPER_GITNESS_USER}
<<<<<<< HEAD
      AI_DEVELOPER_GITNESS_PASSWORD: ${GITNESS_PRINCIPAL_ADMIN_PASSWORD:-admin}
      AI_DEVELOPER_OPENAI_API_KEY: ${AI_DEVELOPER_OPENAI_API_KEY}
=======
>>>>>>> 7310f913
      AI_DEVELOPER_GITNESS_HOST: ${AI_DEVELOPER_GITNESS_HOST}
      AI_DEVELOPER_WORKSPACE_WORKING_DIR: ${AI_DEVELOPER_WORKSPACE_WORKING_DIR}
      AI_DEVELOPER_WORKSPACE_TEMPLATE_DIR: ${AI_DEVELOPER_WORKSPACE_TEMPLATE_DIR}
      AI_DEVELOPER_WORKSPACE_SERVICE_ENDPOINT: ${AI_DEVELOPER_WORKSPACE_SERVICE_ENDPOINT}
      AI_DEVELOPER_APP_URL: ${AI_DEVELOPER_APP_URL}
      AI_DEVELOPER_GITHUB_CLIENT_SECRET: ${AI_DEVELOPER_GITHUB_CLIENT_SECRET}
      AI_DEVELOPER_GITHUB_CLIENT_ID: ${AI_DEVELOPER_GITHUB_CLIENT_ID}
      NEW_RELIC_ENABLED: false
    volumes:
      - workspaces:/workspaces
      - './startup-worker.sh:/startup-worker.sh'

  migrations:
    hostname: migrations
    container_name: migrations
    depends_on:
      - pg
    build:
      context: .
      dockerfile: Dockerfile
      target: migrations
    environment:
      AI_DEVELOPER_DB_HOST: pg
      AI_DEVELOPER_DB_USER: postgres
      AI_DEVELOPER_DB_PASSWORD: postgres
      AI_DEVELOPER_ENV: development
    volumes:
      - workspaces:/workspaces

  executor:
    restart: no
    hostname: executor
    container_name: executor
    image: python-executor:latest
    build:
      context: .
      dockerfile: Dockerfile
      target: executor

  ws:
    hostname: ws
    restart: always
    container_name: ws
    build:
      context: ./workspace-service
      dockerfile: Dockerfile
      target: development
    environment:
      WORKSPACES_GITNESS_USER: ${WORKSPACES_GITNESS_USER}
      WORKSPACES_GITNESS_TOKEN: ${WORKSPACES_GITNESS_TOKEN}
      NEW_RELIC_ENABLED: false
    volumes:
      - workspaces:/workspaces
      - /var/run/docker.sock:/var/run/docker.sock
    ports:
      - 8082:8080

  pg:
    hostname: pg
    restart: always
    container_name: pg
    image: "postgres:16.3-alpine3.20"
    volumes:
      - pg_data:/var/lib/postgresql/data/
    environment:
      POSTGRES_USER: "postgres"
      POSTGRES_PASSWORD: "postgres"
      POSTGRES_DB: "ai-developer"
    healthcheck:
      test: [ "CMD-SHELL", "pg_isready -U postgres" ]
      interval: 10s
      timeout: 5s
      retries: 5
    ports:
      - "5432:5432"

  nginx:
    hostname: nginx
    restart: always
    container_name: nginx
    image: "nginx:1.27.0-alpine3.19-slim"
    ports:
      - "8083:80"
    volumes:
      - workspaces:/workspaces
      - ./docker/nginx/default.conf:/etc/nginx/conf.d/default.conf
    depends_on:
      - server
      - frontend

  redis:
    hostname: redis
    restart: always
    container_name: redis
    image: "redis:7.2-alpine"
    volumes:
      - redis_data:/data

  python-ide:
    image: superagidev/supercoder-python-ide:latest
    container_name: supercoder-python-ide
    hostname: supercoder-python-ide
    restart: always
    working_dir: /workspaces
    ports:
      - 8081:8080
      - 5000:5000
    volumes:
      - workspaces:/workspaces
  frontend:
    container_name: frontend
    build:
      context: ./gui
      dockerfile: Dockerfile
    ports:
      - 3000:3000
    volumes:
      - ./gui:/app
      - /app/node_modules/
      - /app/.next/
    depends_on:
      - server
    environment:
      - NEXT_PUBLIC_DOCKER=true
    restart: always
    command: [ "yarn", "dev" ]

  gitness:
    container_name: gitness
    image: harness/gitness
    volumes:
      - gitness:/data
    restart: always
    environment:
      - GITNESS_PRINCIPAL_ADMIN_PASSWORD=${GITNESS_PRINCIPAL_ADMIN_PASSWORD:-admin}
      - GITNESS_PRINCIPAL_ADMIN_EMAIL=${GITNESS_PRINCIPAL_ADMIN_USER:-admin}
    ports:
      - 8085:3000

volumes:
  pg_data:
  redis_data:
  workspaces:
  gitness:<|MERGE_RESOLUTION|>--- conflicted
+++ resolved
@@ -54,11 +54,8 @@
       AI_DEVELOPER_GITNESS_TOKEN: ${AI_DEVELOPER_GITNESS_TOKEN}
       AI_DEVELOPER_GITNESS_URL: ${AI_DEVELOPER_GITNESS_URL}
       AI_DEVELOPER_GITNESS_USER: ${AI_DEVELOPER_GITNESS_USER}
-<<<<<<< HEAD
       AI_DEVELOPER_GITNESS_PASSWORD: ${GITNESS_PRINCIPAL_ADMIN_PASSWORD:-admin}
       AI_DEVELOPER_OPENAI_API_KEY: ${AI_DEVELOPER_OPENAI_API_KEY}
-=======
->>>>>>> 7310f913
       AI_DEVELOPER_GITNESS_HOST: ${AI_DEVELOPER_GITNESS_HOST}
       AI_DEVELOPER_WORKSPACE_WORKING_DIR: ${AI_DEVELOPER_WORKSPACE_WORKING_DIR}
       AI_DEVELOPER_WORKSPACE_TEMPLATE_DIR: ${AI_DEVELOPER_WORKSPACE_TEMPLATE_DIR}
